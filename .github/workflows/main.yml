name: testcontainers-python
on:
  push:
    branches: [ master ]
  pull_request:
    branches: [ master ]

jobs:
  build:
    strategy:
      fail-fast: false
      matrix:
        python-version:
          - "3.7"
          - "3.8"
          - "3.9"
          - "3.10"
        test-component:
          - core
          - clickhouse.py
          - elasticsearch.py
          - google.py
          - kafka.py
          - localstack.py
          - mongodb.py
          - neo4j.py
          - nginx.py
          - rabbitmq.py
          - redis.py
          - selenium.py
          - webdriver.py
    runs-on: ubuntu-18.04
    steps:
      - uses: actions/checkout@v2
      - name: Setup python ${{ matrix.python-version }}
        uses: actions/setup-python@v2
        with:
          python-version: ${{ matrix.python-version }}
      - name: Cache Python dependencies
        uses: actions/cache@v2
        with:
          path: ~/.cache/pip
          key: ${{ runner.os }}-pip-${{ hashFiles(format('requirements/{0}.txt', matrix.python-version)) }}
          restore-keys: |
            ${{ runner.os }}-pip-
            ${{ runner.os }}-
      - name: Install Python dependencies
        run: |
          python -m pip install --upgrade pip
          pip install wheel
          pip install -r requirements/${{ matrix.python-version }}.txt
      - name: Run docker diagnostics
        run: |
          echo "Build minimal container for docker-in-docker diagnostics"
          docker build -f Dockerfile.diagnostics -t testcontainers-python .
          echo "Bare metal diagnostics"
          python diagnostics.py
          echo "Container diagnostics with bridge network"
          docker run --rm -v /var/run/docker.sock:/var/run/docker.sock --network=bridge testcontainers-python python diagnostics.py
          echo "Container diagnostics with host network"
          docker run --rm -v /var/run/docker.sock:/var/run/docker.sock --network=host testcontainers-python python diagnostics.py
      - name: Make docs
        if: matrix.python-version == '3.7'
        run: |
          sphinx-build -nW docs docs/_build/html
      - name: Run checks
        run: |
          flake8
<<<<<<< HEAD
          py.test -svx --cov-config .coveragerc --cov-report html:skip-covered --cov-report term:skip-covered --cov=testcontainers --tb=short tests/
=======
          sphinx-build -nW docs docs/_build/html
          py.test -svx --cov-config .coveragerc --cov-report html:skip-covered --cov-report term:skip-covered --cov=testcontainers --tb=short tests/test_${{ matrix.test-component }}
>>>>>>> 59ba1c57
          codecov<|MERGE_RESOLUTION|>--- conflicted
+++ resolved
@@ -66,10 +66,5 @@
       - name: Run checks
         run: |
           flake8
-<<<<<<< HEAD
-          py.test -svx --cov-config .coveragerc --cov-report html:skip-covered --cov-report term:skip-covered --cov=testcontainers --tb=short tests/
-=======
-          sphinx-build -nW docs docs/_build/html
           py.test -svx --cov-config .coveragerc --cov-report html:skip-covered --cov-report term:skip-covered --cov=testcontainers --tb=short tests/test_${{ matrix.test-component }}
->>>>>>> 59ba1c57
           codecov